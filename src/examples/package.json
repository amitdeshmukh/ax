{
  "name": "@ax-llm/ax-examples",
  "version": "11.0.61",
  "private": true,
  "type": "module",
  "description": "Examples for the Ax LLM Framework",
  "repository": {
    "type": "git",
    "url": "https://github.com/ax-llm/ax.git"
  },
  "license": "Apache-2.0",
  "keywords": [],
  "scripts": {
    "test": "run-s test:*",
    "test:type-check": "tsc --noEmit",
    "test:lint": "biome lint .",
    "test:format": "biome format .",
    "fix": "run-s fix:*",
    "fix:lint": "biome lint --write .",
    "fix:format": "biome format --write .",
    "tsx": "node --env-file=.env --import=tsx"
  },
  "dependencies": {
<<<<<<< HEAD
    "@ax-llm/ax": "13.0.6",
    "@ax-llm/ax-tools": "^13.0.6",
=======
    "@ax-llm/ax": "13.0.7",
>>>>>>> a6af394e
    "@opentelemetry/auto-instrumentations-node": "^0.60.1",
    "@opentelemetry/exporter-metrics-otlp-http": "^0.202.0",
    "@opentelemetry/exporter-prometheus": "^0.202.0",
    "@opentelemetry/exporter-trace-otlp-http": "^0.201.1",
    "@opentelemetry/resources": "^2.0.1",
    "@opentelemetry/sdk-metrics": "^2.0.1",
    "@opentelemetry/sdk-trace-base": "^2.0.1",
    "@pipedream/sdk": "^1.6.4",
    "google-auth-library": "^9.15.1"
  },
  "bugs": {
    "url": "https://github.com/@ax-llm/ax/issues"
  },
  "homepage": "https://github.com/@ax-llm/ax#readme",
  "author": "Vikram <https://twitter.com/dosco>"
}<|MERGE_RESOLUTION|>--- conflicted
+++ resolved
@@ -21,12 +21,8 @@
     "tsx": "node --env-file=.env --import=tsx"
   },
   "dependencies": {
-<<<<<<< HEAD
-    "@ax-llm/ax": "13.0.6",
     "@ax-llm/ax-tools": "^13.0.6",
-=======
     "@ax-llm/ax": "13.0.7",
->>>>>>> a6af394e
     "@opentelemetry/auto-instrumentations-node": "^0.60.1",
     "@opentelemetry/exporter-metrics-otlp-http": "^0.202.0",
     "@opentelemetry/exporter-prometheus": "^0.202.0",
